////////////////////////////////////////////////////////////////////////////////
// Copyright © 2022 xx foundation                                             //
//                                                                            //
// Use of this source code is governed by a license that can be found in the  //
// LICENSE file.                                                              //
////////////////////////////////////////////////////////////////////////////////

// Package rsa includes wrappers to sign and verify the signatures of messages
// with the PKCS#1 RSASSA-PSS signature algorithm:
//
//	https://tools.ietf.org/html/rfc3447#page-29
//
// We use this because of the "tighter" security proof and regression to full
// domain hashing in cases where good RNG is unavailable.
//
// The primary reason for wrapping is to interface with the large Int api
// used by cMix.
package rsa

import (
	"crypto"
	gorsa "crypto/rsa"
<<<<<<< HEAD
	"encoding/binary"
=======
	jww "github.com/spf13/jwalterweatherman"
>>>>>>> 98764f5b
	"io"
	"math/big"

	"gitlab.com/xx_network/crypto/large"
	_ "golang.org/x/crypto/blake2b"
)

<<<<<<< HEAD
const (
	// Elength is the length is bytes that the RSA Public Key's E component serializes to.
	ELength = 4
)

// Key length used in the system in bits
var DefaultRSABitLen = 4096
=======
// minRSABitLen is the recommended minimum RSA key length allowed in production.
// Use of any bit length smaller than this will result in a warning log print.
var minRSABitLen = 3072

const minRSABitLenWarn = "CAUTION! RSA bit length %d is smaller than the " +
	"recommended minimum of %d bits. This is insecure; do not use in production!"
>>>>>>> 98764f5b

// Options is a direct wrapper for PSSOptions
type Options struct {
	gorsa.PSSOptions
}

// PrivateKey is identical to the rsa private key, with additional
// big int accessors functions.
type PrivateKey struct {
	gorsa.PrivateKey
}

// GetD returns the private exponent of the RSA Private Key as
// a large.Int
func (p *PrivateKey) GetD() *large.Int {
	return large.NewIntFromBigInt(p.D)
}

// GetPrimes returns the prime factors of N, which has >= 2 elements
func (p *PrivateKey) GetPrimes() []*large.Int {
	primes := make([]*large.Int, len(p.Primes))
	for i := 0; i < len(p.Primes); i++ {
		primes[i] = large.NewIntFromBigInt(p.Primes[i])
	}
	return primes
}

// GetDp returns D mod (P - 1), or nil if unavailable
func (p *PrivateKey) GetDp() *large.Int {
	if p.Precomputed.Dp == nil {
		return nil
	}
	return large.NewIntFromBigInt(p.Precomputed.Dp)
}

// GetDq returns D mod (Q - 1), or nil if unavailable
func (p *PrivateKey) GetDq() *large.Int {
	if p.Precomputed.Dq == nil {
		return nil
	}
	return large.NewIntFromBigInt(p.Precomputed.Dq)
}

// GetPublic returns the public key in *rsa.PublicKey format.
func (p *PrivateKey) GetPublic() *PublicKey {
	return &PublicKey{p.PublicKey}
}

/* NOTE: This is included for completeness, but since we don't use
         the multi configuration, the CRTValues struct inside the PrivateKey
         should always be empty for our purposes. Leaving this present and
         commented to document that fact.

// CRTValue holds Exp, Coeff, R as large.Int's
type CRTValue struct {
	Exp   *large.Int // D mod (prime-1).
        Coeff *large.Int // R·Coeff ≡ 1 mod Prime.
        R     *large.Int // product of primes prior to this (inc p and q).
}

// GetCRTValues returns large.Int versions of all precomputed chinese
// remainder theorum values
func (priv *PrivateKey) GetCRTValues() []*CRTValue {
	if priv.Precomputed.CRTValues == nil {
		return nil
	}
	crtValues := make([]*CRTValue, len(priv.Precomputed.CRTValues))
	for i := 0; i < len(priv.Precomputed.CRTValues); i++ {
		cur := priv.Precomputed.CRTValues[i]
		crtValues[i] = &CRTValue{
			Exp: large.NewIntFromBigInt(cur.Exp),
			Coeff: large.NewIntFromBigInt(cur.Coeff),
			R: large.NewIntFromBigInt(cur.R),
		}
	}
	return crtValues
}
*/

// PublicKey is identical to the rsa public key, with additonal
// big int access functions.
type PublicKey struct {
	gorsa.PublicKey
}

// Public returns the public key corresponding to priv.
func (p *PrivateKey) Public() crypto.PublicKey {
	return &PublicKey{p.PublicKey}
}

// GetN returns the RSA Public Key modulus
func (p *PrivateKey) GetN() *large.Int {
	return large.NewIntFromBigInt(p.N)
}

// GetE returns the RSA Public Key exponent
func (p *PrivateKey) GetE() int {
	return p.E
}

// Bytes returns the PublicKey as a byte slice.
// The first 4 bytes are the exponent (E) as a 4 byte big
// endian integer, followed by the modulus (N) as a big.Int
// in Bytes format. We chose the 32 bit integer for E
// because it should be big enough.
func (p *PublicKey) Bytes() []byte {
	buf := make([]byte, ELength)
	binary.BigEndian.PutUint32(buf, uint32(p.GetE()))
	return append(buf, p.PublicKey.N.Bytes()...)
}

// FromBytes loads the given byte slice into the PublicKey.
func (p *PublicKey) FromBytes(b []byte) error {
	e := binary.BigEndian.Uint32(b[:ELength])
	p.E = int(e)
	p.N = new(big.Int)
	p.N.SetBytes(b[ELength:])
	return nil
}

// GetN returns the RSA Public Key modulus
func (p *PublicKey) GetN() *large.Int {
	return large.NewIntFromBigInt(p.N)
}

// GetE returns the RSA Public Key exponent
func (p *PublicKey) GetE() int {
	return p.E
}

// GenerateKey generates an RSA keypair of the given bit size using the
// random source random (for example, crypto/rand.Reader).
func GenerateKey(random io.Reader, bits int) (*PrivateKey, error) {
	if bits < minRSABitLen {
		jww.WARN.Printf(minRSABitLenWarn, bits, minRSABitLen)
	}

	pk, err := gorsa.GenerateMultiPrimeKey(random, 2, bits)
	return &PrivateKey{*pk}, err
}

// NewDefaultOptions returns signing options that set the salt length equal
// to the length of the hash and uses the default cMix Hash algorithm.
func NewDefaultOptions() *Options {
	return &Options{
		gorsa.PSSOptions{
			SaltLength: gorsa.PSSSaltLengthEqualsHash,
			Hash:       crypto.BLAKE2b_256,
		},
	}
}

// Sign uses RSASSA-PSS to calculate the signature of hashed. Note
// that hashed must be the result of hashing the input message using the
// given hash function. The opts argument may be nil, in which case
// the default cMix hash and salt length == size of the hash are used.
func Sign(rand io.Reader, priv *PrivateKey, hash crypto.Hash, hashed []byte,
	opts *Options) ([]byte, error) {
	if opts == nil {
		opts = NewDefaultOptions()
		opts.Hash = hash
	}

	return gorsa.SignPSS(rand, &priv.PrivateKey, hash, hashed,
		&opts.PSSOptions)
}

// Verify verifies a PSS signature. hashed is the result of hashing
// the input message using the given hash function and sig is the
// signature. A valid signature is indicated by returning a nil
// error. The opts argument may be nil, in which case the default cMix hash
// and salt length == size of the hash are used.
func Verify(pub *PublicKey, hash crypto.Hash, hashed []byte, sig []byte,
	opts *Options) error {
	if opts == nil {
		opts = NewDefaultOptions()
		opts.Hash = hash
	}

	return gorsa.VerifyPSS(&pub.PublicKey, hash, hashed, sig,
		&opts.PSSOptions)
}

// IsValidSignature approximates whether the signature looks valid
// by comparing the length of the signature to the length of the public key
func IsValidSignature(pubKey *PublicKey, signature []byte) bool {
	if pubKey == nil {
		return false
	}
	return len(signature) == pubKey.Size()
}<|MERGE_RESOLUTION|>--- conflicted
+++ resolved
@@ -20,11 +20,7 @@
 import (
 	"crypto"
 	gorsa "crypto/rsa"
-<<<<<<< HEAD
-	"encoding/binary"
-=======
 	jww "github.com/spf13/jwalterweatherman"
->>>>>>> 98764f5b
 	"io"
 	"math/big"
 
@@ -32,22 +28,12 @@
 	_ "golang.org/x/crypto/blake2b"
 )
 
-<<<<<<< HEAD
-const (
-	// Elength is the length is bytes that the RSA Public Key's E component serializes to.
-	ELength = 4
-)
-
-// Key length used in the system in bits
-var DefaultRSABitLen = 4096
-=======
 // minRSABitLen is the recommended minimum RSA key length allowed in production.
 // Use of any bit length smaller than this will result in a warning log print.
 var minRSABitLen = 3072
 
 const minRSABitLenWarn = "CAUTION! RSA bit length %d is smaller than the " +
 	"recommended minimum of %d bits. This is insecure; do not use in production!"
->>>>>>> 98764f5b
 
 // Options is a direct wrapper for PSSOptions
 type Options struct {
